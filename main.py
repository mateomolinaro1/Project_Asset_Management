# Main script
from modules.my_packages.data import ExcelDataSource, DataManager
from modules.my_packages.strategies import CrossSectionalPercentiles
from modules.my_packages.signal_utilities import Momentum, RollingMetrics
from modules.my_packages.portfolio import EqualWeightingScheme, NaiveRiskParity
from modules.my_packages.backtest import Backtest
from modules.my_packages.analysis import PerformanceAnalyser
from modules.my_packages import utilities
import pandas as pd
import pickle
import numpy as np
import os
import copy

########################################################################################################################
################################################# Data Downloading #####################################################
########################################################################################################################

# Assets
# file_path = os.path.join(r"C:\Users\mateo\Code\AM\Projet_V2", "data", "data_returns.xlsx")
# data_source = ExcelDataSource(file_path=file_path, sheet_name="data")
# data_source = ExcelDataSource(file_path=r".\data\data_returns.xlsx", sheet_name="data")
data_source = ExcelDataSource(file_path=r".\data\data_winsorized.xlsx", sheet_name="data")
data_manager = DataManager(data_source=data_source,
                           max_consecutive_nan=0, # as we work with monthly data, we'll not forward fill
                           rebase_prices=True,
                           n_implementation_lags=1 # always set to 1 because returns at time t, which are from t-1 to t, must be multiplied by returns
                           # at time t+1, which is from t to t+1 to get the strategy returns (backtest) and avoid look-ahead bias
                           )

data_manager.load_data()
# data_manager.returns = data_manager.raw_data
data_manager.clean_data()
data_manager.compute_returns()
data_manager.account_implementation_lags()

# Factors (market)
# file_path = os.path.join(r"C:\Users\mateo\Code\AM\Projet_v2", "data", "msci_prices.xlsx")
# data_source_factors = ExcelDataSource(file_path=file_path, sheet_name="data")
data_source_factors = ExcelDataSource(file_path=r".\data\msci.xlsx", sheet_name="data")
data_manager_factors = DataManager(data_source=data_source_factors,
                           max_consecutive_nan=0, # as we work with monthly data, we'll not forward fill
                           rebase_prices=True,
                           n_implementation_lags=1 # always set to 1 because returns at time t, which are from t-1 to t, must be multiplied by returns
                           # at time t+1, which is from t to t+1 to get the strategy returns (backtest) and avoid look-ahead bias
                           )
data_manager_factors.load_data()
data_manager_factors.clean_data()
data_manager_factors.compute_returns()

industries_classification = pd.read_excel(r".\data\industry_classification.xlsx", index_col=0, sheet_name="data")

########################################################################################################################
####################################################### Inputs #########################################################
########################################################################################################################

# Strategies setting
strats = {'cs_mom_lo': Momentum.rolling_momentum,
          'cs_idio_mom_lo': Momentum.rolling_idiosyncratic_momentum,
          'cs_reversal_lo': Momentum.rolling_momentum,
          'cs_idio_reversal_lo': Momentum.rolling_idiosyncratic_momentum,
          'cs_sr_lo' : utilities.rolling_sharpe_ratio,
          'cs_idio_sr_lo' : RollingMetrics.rolling_idiosyncratic_sharpe_ratio
          }

start_dates = {'cs_mom_lo': [],
               'cs_idio_mom_lo': [],
               'cs_reversal_lo': [],
               'cs_idio_reversal_lo': [],
               'cs_sr_lo' : [],
               'cs_idio_sr_lo' : []}

strats_args = {'cs_mom_lo': {'df': data_manager.returns,
                             'nb_period': 12,
                             'rolling_window': 12+1,
                             'nb_period_to_exclude': 1,
                             'exclude_last_period': True},
               'cs_idio_mom_lo': {'df_assets': data_manager.returns,
                                  'df_factors': data_manager_factors.returns,
                                  'nb_period': 12,
                                  'rolling_window': 12+1,
                                  'nb_period_to_exclude': 1,
                                  'exclude_last_period': True},
               'cs_reversal_lo': {'df': data_manager.returns,
                             'nb_period': 1,
                             'rolling_window': 1+1,
                             'nb_period_to_exclude': None,
                             'exclude_last_period': False},
               'cs_idio_reversal_lo': {'df_assets': data_manager.returns,
                                  'df_factors': data_manager_factors.returns,
                                  'nb_period': 1,
                                  'rolling_window': 1+1,
                                  'nb_period_to_exclude': None,
                                  'exclude_last_period': False},
               'cs_sr_lo' : {'df_returns': data_manager.returns,
                             'rolling_window': 12,
                             'risk_free_rate': 0.0,
                             'frequency': 'monthly'},
               'cs_idio_sr_lo' : {'df_assets': data_manager.returns,
                                  'df_factors': data_manager_factors.returns,
                                  'rolling_window_sharpe_ratio': 12,
                                  'rolling_window_idiosyncratic': 12,
                                  'risk_free_rate': 0.0,
                                  'frequency': 'monthly'}
               }

percentiles = {'deciles': (10,90),
               'quintiles': (20,80),
               'quartiles': (25,75)}

industry_segmentation = ['AllIndustries', 'BestInIndustries']

rebalancing_freqs = {'monthly': 1,
                     'quarterly': 3,
                     'semi_annually': 6,
                     'yearly': 12,
                     }

metrics = ['total_return', 'annualized_return', 'annualized_volatility', 'annualized_sharpe_ratio', 'max_drawdown']
strategies_results = {}

for strat in strats.keys():
    strategies_results[strat] = {}
    for percentile in percentiles.keys():
        strategies_results[strat][percentile] = {}
        for industry in industry_segmentation:
            strategies_results[strat][percentile][industry] = {}
            for rebalancing_freq in rebalancing_freqs.keys():
                strategies_results[strat][percentile][industry][rebalancing_freq] = {}
                strategies_results[strat][percentile][industry][rebalancing_freq]['strategy_returns'] = None
                for metric in metrics:
                    strategies_results[strat][percentile][industry][rebalancing_freq][metric] = None

########################################################################################################################
################################### Backtesting and "grid search" for all strategies ###################################
########################################################################################################################

# Cross-sectional strategies
for key_strat, value_signal_function in strats.items():
    print(f"-----------------------------------------------------------------------------------------------------------")
    print(f"---------------------------working on strategy:{key_strat}-------------------------------------------------")
    # Step 1 - Strategy Creation
    strategy = CrossSectionalPercentiles(prices=data_manager.cleaned_data,
                                         returns=data_manager.returns,
                                         signal_function=value_signal_function,
                                         signal_function_inputs=strats_args[key_strat],
                                         )

    strategy.compute_signals_values()

    for key_pct, value_pct in percentiles.items():
        print(f"-------------------------working on percentile:{key_pct}-----------------------------------------------")
        for industry in industry_segmentation:
            print(f"*-----------working on industry:{industry}--------------*")
            for key_rebalancing_freq, value_rebalancing_freq in rebalancing_freqs.items():
                print(f"**------working on rebalancing frequency:{key_rebalancing_freq}**------")

                strategy.compute_signals(percentiles_portfolios=value_pct,
                                         percentiles_winsorization=(1,99),
                                         industry_segmentation=industries_classification if industry == 'BestInIndustries' else None)

                # Step 2 - Portfolio Construction
                portfolio = EqualWeightingScheme(
                    returns=data_manager.returns,
                    signals=strategy.signals,
                    rebal_periods=value_rebalancing_freq,
                    portfolio_type='long_only'
                )
                portfolio.compute_weights()
                portfolio.rebalance_portfolio()

                # Step 3 - Backtesting
                backtest = Backtest(
                    returns=data_manager.aligned_returns,
                    weights=portfolio.rebalanced_weights,
                    strategy_name=key_strat,
                    returns_after_fees=portfolio.returns_after_fees  # <-- Ajout ici
                )
                strategy_returns = backtest.run_backtest()

                # Step 4 - Performance Analysis
                analyzer = PerformanceAnalyser(portfolio_returns=strategy_returns,
                                               freq='m',
                                               percentiles=key_pct,
                                               industries=industry,
                                               rebal_freq=key_rebalancing_freq
                                               )
                metrics = analyzer.compute_metrics()

                # Step 5 - Storing results
                print(f"storing results for strategy:{key_strat}, percentile:{key_pct}, industry:{industry}, rebalancing frequency:{key_rebalancing_freq}")
                strategies_results[key_strat][key_pct][industry][key_rebalancing_freq]['strategy_returns'] = strategy_returns
                # We can also store the metrics
                for metric in metrics.keys():
                    strategies_results[key_strat][key_pct][industry][key_rebalancing_freq][metric] = metrics[metric]

<<<<<<< HEAD
                # # Saving cumulative performance plot
                # analyzer.plot_cumulative_performance(saving_path=fr".\results\plots\{key_strat}\cumulative_returns_{key_strat}_{key_pct}_{industry}_{key_rebalancing_freq}.png",
                #                                                  show=False,
                #                                                  blocking=False)

=======
>>>>>>> 262437bd
                # saving start dates to align all strategies and allow comparison
                start_dates[key_strat].append((strategy_returns != 0.0).idxmax().values[0])

# Save the results
with open(r".\results\strategies_results\strategies_results.pickle", 'wb') as handle:
    pickle.dump(strategies_results, handle, protocol=pickle.HIGHEST_PROTOCOL)


########################################################################################################################
################# Storing results in a convenient format and all strategies aligned on the same dates ##################
########################################################################################################################

# Recomputes the metrics for aligned strategies
start_date = max(x for sublist in start_dates.values() for x in sublist)
print(f"first date where strategy returns is available for all strategies is {start_date}")
# To store new results
strategies_results_aligned = copy.deepcopy(strategies_results)
all_series = []
all_series_by_strat = {strat: [] for strat in strats.keys()}
metrics_dict = {}  # Pour all_metrics
metrics_by_strat_dict = {strat: {} for strat in strats.keys()}  # Pour all_metrics_by_strat
# Now, we'll crop the strategies from this date
for key_strat, value_signal_function in strats.items():
    for key_pct, value_pct in percentiles.items():
        for industry in industry_segmentation:
            for key_rebalancing_freq, value_rebalancing_freq in rebalancing_freqs.items():
                strategies_results_aligned[key_strat][key_pct][industry][key_rebalancing_freq]['strategy_returns'] = \
                    strategies_results[key_strat][key_pct][industry][key_rebalancing_freq]['strategy_returns'].loc[
                        start_date:]

                # Recompute the metrics
                analyzer = PerformanceAnalyser(portfolio_returns=strategies_results_aligned[key_strat][key_pct][industry][key_rebalancing_freq]['strategy_returns'],
                                               freq='m',
                                               percentiles=key_pct,
                                               industries=industry,
                                               rebal_freq=key_rebalancing_freq
                                               )
                metrics = analyzer.compute_metrics()
<<<<<<< HEAD
                # analyzer.plot_cumulative_performance(
                #     saving_path=fr".\results\plots\{key_strat}\cumulative_returns_{key_strat}_{key_pct}_{industry}_{key_rebalancing_freq}.png",
                #     show=False,
                #     blocking=False)
=======
                
                # Saving cumulative performance plot
                analyzer.plot_cumulative_performance(saving_path=fr".\results\plots\{key_strat}\cumulative_returns_{key_strat}_{key_pct}_{industry}_{key_rebalancing_freq}.png",
                                                                 show=False,
                                                                 blocking=False)
>>>>>>> 262437bd
                # Store the metrics
                for metric in metrics.keys():
                    strategies_results_aligned[key_strat][key_pct][industry][key_rebalancing_freq][metric] = metrics[metric]

                # metrics_dict and metrics_by_strat_dict
                col_name = f"{key_strat}_{key_pct}_{industry}_{key_rebalancing_freq}"
                metrics_dict[col_name] = metrics
                metrics_by_strat_dict[key_strat][col_name] = metrics

                # Create dataframes of all the strategies within a given strategy
                renamed_series_by_strat = strategies_results_aligned[key_strat][key_pct][industry][key_rebalancing_freq][
                    'strategy_returns'].copy()
                # renamed_series_by_strat.name = f"{key_strat}_{key_pct}_{industry}_{key_rebalancing_freq}"
                renamed_series_by_strat.rename(
                    columns={f"{key_strat}": f"{key_strat}_{key_pct}_{industry}_{key_rebalancing_freq}"}, inplace=True)
                all_series_by_strat[key_strat].append(renamed_series_by_strat)

                # Create a dataframe of all the strategies returns to plot cumulative perf
                renamed_series = strategies_results_aligned[key_strat][key_pct][industry][key_rebalancing_freq][
                    'strategy_returns'].copy()
                # renamed_series.name = f"{key_strat}_{key_pct}_{industry}_{key_rebalancing_freq}"
                renamed_series_by_strat.rename(
                    columns={f"{key_strat}": f"{key_strat}_{key_pct}_{industry}_{key_rebalancing_freq}"}, inplace=True)
                all_series.append(renamed_series_by_strat)


# First output : a dict containing 6 dataframes with the strategies returns, one for each strategy, to plot the cumulative perf
# Concatenate all the series into a dataframe
all_strategies_returns_by_strat = {strat_key: pd.concat(all_series_by_strat[strat_key], axis=1) for strat_key in all_series_by_strat.keys()}
# Set the first line to 0.0 for each strat
for strat_key, df in all_strategies_returns_by_strat.items():
    df.iloc[0, :] = 0.0

# Second output: a unified dataframe with all the strategies returns to plot the cumulative perf
all_strategies_returns = pd.concat(all_series, axis=1)
all_strategies_returns.iloc[0,:] = 0.0 # because all the strategies must start at 0.0

# Third output: a dict containing 6 dataframes with the performance metrics, one for each strategy
all_metrics_by_strat = {strat: pd.DataFrame.from_dict(metrics_by_strat_dict[strat], orient='columns') for strat in strats.keys()}

# Fourth output: a unified dataframe with the performance metrics
all_metrics = pd.DataFrame.from_dict(metrics_dict, orient='columns')

# Creating a plot for all unified strategies
bench = data_manager_factors.returns.loc[start_date:]
bench = bench.copy()
bench.iloc[0,:] = 0.0

utilities.plot_dataframe(df=(1+all_strategies_returns).cumprod()-1,
                         bench=(1+bench).cumprod()-1,
                         title="Cumulative returns of all strategies",
                         save_path=r".\results\final_results\cumulative_performance\all_strategies_cumulative_returns.png",
                         xlabel="Date",
                         ylabel="Cumulative returns",
                         legend=True,
                         figsize=(20,15),
                         bbox_to_anchor=(0.5,-0.05),
                         ncol=6,
                         fontsize=7,
                         show=False,
                         blocking=False
                         )

# Creating a plot for all strategies by strat
for strat_key, df in all_strategies_returns_by_strat.items():
    utilities.plot_dataframe(df=(1+df).cumprod()-1,
                             bench=(1+bench).cumprod()-1,
                             title=f"Cumulative returns of {strat_key} strategies",
                             save_path=fr".\results\final_results\cumulative_performance\{strat_key}_cumulative_returns.png",
                             xlabel="Date",
                             ylabel="Cumulative returns",
                             legend=True,
                             figsize=(20,15),
                             bbox_to_anchor=(0.5,-0.05),
                             ncol=3,
                             fontsize=9,
                             show=False,
                             blocking=False
                             )

# Saving in an Excel file the unified dataframe metrics
all_metrics.to_excel(r".\results\final_results\metrics\all_metrics.xlsx",header=True, index=True)
# Saving in an Excel file each of the strategies metrics in different sheets
with pd.ExcelWriter(r".\results\final_results\metrics\all_metrics_by_strat.xlsx") as writer:
    for strat_key, df in all_metrics_by_strat.items():
        df.to_excel(writer, sheet_name=strat_key, header=True, index=True)

# End of project
# To Do
# 0) See if the code on GitHub runs (example_multiple_starts) (Matéo and Enzo, 12:30)
# 1) See if the individual charts in plots begin with non 0.0 returns (first date is a rebalancing date) (Tristan & Matéo)
# 2) see to account for transaction costs. Transactions costs = delta weights * x bps. Deduce that from the strategy returns in backtest. (Tristan & Matéo)
# 3) See why/correct/delete the few dates at the end where we have 0.0 returns (Tristan & Matéo)
# 4) Once all above is done, run main on real data (Mateo will do it)
# 5) Write the report (Enzo?)
# 6) Clean all the scripts and all the project. Ensure all scripts run well. (Matéo will do it)<|MERGE_RESOLUTION|>--- conflicted
+++ resolved
@@ -194,14 +194,11 @@
                 for metric in metrics.keys():
                     strategies_results[key_strat][key_pct][industry][key_rebalancing_freq][metric] = metrics[metric]
 
-<<<<<<< HEAD
-                # # Saving cumulative performance plot
-                # analyzer.plot_cumulative_performance(saving_path=fr".\results\plots\{key_strat}\cumulative_returns_{key_strat}_{key_pct}_{industry}_{key_rebalancing_freq}.png",
-                #                                                  show=False,
-                #                                                  blocking=False)
-
-=======
->>>>>>> 262437bd
+                # Saving cumulative performance plot
+                analyzer.plot_cumulative_performance(saving_path=fr".\results\plots\{key_strat}\cumulative_returns_{key_strat}_{key_pct}_{industry}_{key_rebalancing_freq}.png",
+                                                                 show=False,
+                                                                 blocking=False)
+
                 # saving start dates to align all strategies and allow comparison
                 start_dates[key_strat].append((strategy_returns != 0.0).idxmax().values[0])
 
@@ -240,18 +237,7 @@
                                                rebal_freq=key_rebalancing_freq
                                                )
                 metrics = analyzer.compute_metrics()
-<<<<<<< HEAD
-                # analyzer.plot_cumulative_performance(
-                #     saving_path=fr".\results\plots\{key_strat}\cumulative_returns_{key_strat}_{key_pct}_{industry}_{key_rebalancing_freq}.png",
-                #     show=False,
-                #     blocking=False)
-=======
-                
-                # Saving cumulative performance plot
-                analyzer.plot_cumulative_performance(saving_path=fr".\results\plots\{key_strat}\cumulative_returns_{key_strat}_{key_pct}_{industry}_{key_rebalancing_freq}.png",
-                                                                 show=False,
-                                                                 blocking=False)
->>>>>>> 262437bd
+
                 # Store the metrics
                 for metric in metrics.keys():
                     strategies_results_aligned[key_strat][key_pct][industry][key_rebalancing_freq][metric] = metrics[metric]
